import asyncio
from asyncio.subprocess import DEVNULL
import json
import shlex  # For safe command splitting (optional but good practice)
import logging
from pathlib import Path
from urllib.parse import quote # Import the quote function for URL-encoding
import sys
import os
from typing import Dict


from fastapi import FastAPI, Request, Form, HTTPException, Path as FastAPIPath
from fastapi.responses import HTMLResponse, StreamingResponse, JSONResponse
from fastapi.templating import Jinja2Templates
from fastapi.staticfiles import StaticFiles # <--- Import StaticFiles

# --- Configuration ---
# Configure logging
logging.basicConfig(level=logging.DEBUG, format='%(asctime)s - %(levelname)s - %(message)s')
logger = logging.getLogger(__name__)

# Path to yt-dlp executable (adjust if not in PATH)
YT_DLP_PATH = "yt-dlp"

COOKIE_FILE = os.getenv("YT_DLP_COOKIE_FILE", None)

# --- In-memory store for last actions ---
# This is a simple in-memory dictionary.
# For a production environment with multiple workers or needing persistence,
# consider using Redis, a database, or other shared memory solutions.
download_actions_log: Dict[str, str] = {}

# --- FastAPI App Setup ---
app = FastAPI()

# Setup Jinja2 templates
templates_dir = Path(__file__).parent / "templates"
templates = Jinja2Templates(directory=str(templates_dir))

static_dir = Path(__file__).parent / "static"
app.mount("/static", StaticFiles(directory=str(static_dir)), name="static")

# --- Helper Functions ---

def update_action_log(download_id: str, action: str):
    """Updates the in-memory action log for a given download_id."""
    if download_id:
        download_actions_log[download_id] = action
        logger.debug(f"ACTION_LOG: ID: {download_id} - Action: {action}")


async def run_yt_dlp_command(args):
    """Runs a yt-dlp command asynchronously and returns stdout, stderr, returncode."""
    command = [YT_DLP_PATH] + args
    logger.info(f"Running command: {' '.join(shlex.quote(str(arg)) for arg in command)}")

    process = await asyncio.create_subprocess_exec(
        *command,
        stdout=asyncio.subprocess.PIPE,
        stderr=asyncio.subprocess.PIPE
    )
    return process

async def get_video_info(url: str):
    """Gets video metadata using yt-dlp --dump-json."""
    args = ["--dump-json", "--no-playlist", "--", url] # '--' ensures URL is treated as positional arg
    process = await run_yt_dlp_command(args)
    stdout, stderr = await process.communicate()

    if process.returncode != 0:
        error_message = stderr.decode(errors='ignore').strip() # Use errors='ignore' for stderr
        logger.error(f"yt-dlp error (get_info): {error_message}")
        # Try to decode stderr as UTF-8, fallback to ignore errors
        try:
            decoded_stderr = stderr.decode('utf-8')
        except UnicodeDecodeError:
            decoded_stderr = stderr.decode('latin-1', errors='ignore')
        error_message = decoded_stderr.strip()
        raise HTTPException(status_code=400, detail=f"Failed to get video info: {error_message}")

    try:
        # yt-dlp JSON output should be UTF-8
        return json.loads(stdout.decode('utf-8'))
    except json.JSONDecodeError:
        logger.error("Failed to parse yt-dlp JSON output.")
        raise HTTPException(status_code=500, detail="Error parsing video information.")
    except UnicodeDecodeError:
        logger.error("Failed to decode yt-dlp JSON output as UTF-8.")
        raise HTTPException(status_code=500, detail="Error decoding video information (non-UTF8).")


async def stream_video_content(
    request: Request,
    url: str,
    quality_pref: str | None = None,  # e.g., "720" for 720p, or None for default
    cookie_file_path: str | None = None,
    download_id: str | None = None
):
    """
    Async generator to stream video content by calling ytdl_pipe_merge.py.
    Supports client disconnect handling and custom quality preferences.
    """
    logger.debug("stream_video_content start: url=%s, quality_pref=%s", url, quality_pref)

    command = [
        sys.executable,  # Use the same Python interpreter that runs FastAPI
        str(Path(__file__).parent / "ytdl_pipe_merge.py"), # Path to the script
        url,  # First argument to ytdl_pipe_merge.py is the URL
    ]

    if quality_pref:
        # Construct format strings for yt-dlp that ytdl_pipe_merge.py will use.
        # Prioritize WebM as ytdl_pipe_merge.py outputs WebM via ffmpeg.
        # Fallbacks ensure that a format is found if the specific quality/ext is not available.
        # (protocol!=m3u8) avoids HLS streams which might be slower for yt-dlp to pipe.
        video_format_arg = (
            f"(bestvideo[height<={quality_pref}][ext=webm][protocol!=m3u8]/"
            f"bestvideo[height<={quality_pref}][ext=mp4][protocol!=m3u8]/"
            f"bestvideo[height<={quality_pref}][protocol!=m3u8]/"
            f"bestvideo[ext=webm][protocol!=m3u8]/bestvideo[protocol!=m3u8])"
        )
        audio_format_arg = (
            "(bestaudio[ext=webm][protocol!=m3u8]/"
            "bestaudio[ext=m4a][protocol!=m3u8]/bestaudio[protocol!=m3u8])"
        )
        command.extend(["--video_format", video_format_arg])
        command.extend(["--audio_format", audio_format_arg])
    if cookie_file_path:
        # We will need to add an argument like "--cookie_file" to ytdl_pipe_merge.py
        command.extend(["--cookie_file", cookie_file_path])
    # If quality_pref is None, ytdl_pipe_merge.py will use its own default formats.

    logger.info(f"Executing ytdl_pipe_merge.py with command: {' '.join(shlex.quote(c) for c in command)}")

    process = await asyncio.create_subprocess_exec(
        *command,
        stdout=asyncio.subprocess.PIPE,
        stderr=DEVNULL
    )

    try:
        chunk_size = 8 * 1024  # 8KB
        while True:
            if await request.is_disconnected():
                logger.warning(f"Client disconnected for URL {url}. Terminating ytdl_pipe_merge.py process.")
                if process.returncode is None:  # If process is still running
                    try:
                        process.terminate()  # Politely ask to terminate (SIGTERM)
                        await asyncio.wait_for(process.wait(), timeout=5.0)
                        logger.info("ytdl_pipe_merge.py terminated gracefully after client disconnect.")
                    except asyncio.TimeoutError:
                        logger.warning("ytdl_pipe_merge.py did not terminate in 5s. Killing (SIGKILL).")
                        process.kill()
                        await process.wait() # Ensure it's reaped
                        logger.info("ytdl_pipe_merge.py killed.")
                    except Exception as e:
                        logger.error(f"Error during process termination on disconnect: {e}")
                        if process.returncode is None: process.kill(); await process.wait()
                break

            if process.stdout:
                chunk = await process.stdout.read(chunk_size)
                if not chunk:
                    logger.debug(f"ytdl_pipe_merge.py stdout EOF for URL {url}.")
                    break
                yield chunk
            else: # Should not happen if Popen succeeded with stdout=PIPE
                logger.error("ytdl_pipe_merge.py stdout is None, breaking stream.")
                break


        return_code = await process.wait()
        if return_code != 0:
            # stderr should have already been logged by the log_stderr task
            logger.error(f"ytdl_pipe_merge.py exited with error code {return_code} for URL {url}.")
            # Raising an error here might be too late if data has been streamed.
            # The client will receive a truncated stream.
            # For now, we rely on the logged error.

    except Exception as e:
        logger.exception(f"Error during streaming from ytdl_pipe_merge.py for URL {url}: {e}")
        if process.returncode is None:
            logger.info(f"Killing ytdl_pipe_merge.py due to exception: {e}")
            process.kill() # Kill immediately on unexpected error
            await process.wait()
        raise # Re-raise the exception to be handled by FastAPI
    finally:
        # Final cleanup: ensure process is terminated and stderr logger is done.
        if process.returncode is None:
            logger.warning(f"ytdl_pipe_merge.py process (pid {process.pid}) still running in finally block for URL {url}. Terminating.")
            try:
                process.terminate()
                await asyncio.wait_for(process.wait(), timeout=2.0)
            except asyncio.TimeoutError:
                logger.warning(f"Final kill for ytdl_pipe_merge.py (pid {process.pid}) for URL {url}.")
                process.kill()
                await process.wait() # Ensure kill is processed
            except Exception as e:
                logger.error(f"Error during final termination of process {process.pid}: {e}")
                if process.returncode is None: process.kill(); await process.wait()
        logger.debug("stream_video_content finished for URL: %s", url)






# --- FastAPI Endpoints ---

@app.get("/", response_class=HTMLResponse)
async def read_root(request: Request):
    """Serves the main HTML page with the form."""
    return templates.TemplateResponse("index.html", {"request": request})


@app.post("/download")
async def download_video(
    request: Request,
    url: str = Form(...),
    quality: str | None = Form(None),
    download_id: str = Form(...) # Added download_id form field
):
    """Handles the download request, gets info, and streams the video (always as WebM)."""
    if not url:
        raise HTTPException(status_code=400, detail="URL parameter is missing.")
    if not download_id: # Should be guaranteed by Form(...)
        # This is more of a safeguard if Form(...) was not `...`
        logger.error(f"Critical: Download ID missing in POST request despite being required.")
        raise HTTPException(status_code=400, detail="Download ID parameter is missing.")

    update_action_log(download_id, f"Received download request for URL: {url}, Quality: {quality}")

    try:
        update_action_log(download_id, f"Fetching video info for: {url}")
        info = await get_video_info(url) # Get original video info for title, etc.

        # --- Output is always WebM when using ytdl_pipe_merge.py ---
        output_ext = "webm"
        media_type = "video/webm"
        # ---

        title = info.get('title', 'video')
        # Basic sanitization for filename
        unsafe_chars = ['/', '\\', ':', '*', '?', '"', '<', '>', '|']
        safe_title = title
        for char in unsafe_chars:
            safe_title = safe_title.replace(char, '_')
        safe_title = safe_title.replace("'", "_").replace('"', '_').strip()

        # Ensure filename has .webm extension
        original_filename = f"{safe_title}.{output_ext}" if safe_title else f"video.{output_ext}"

        # Percent-encode the filename for Content-Disposition header
        encoded_filename = quote(original_filename, safe='')
        ascii_fallback_filename = "".join(c if ord(c) < 128 else '_' for c in original_filename).replace('"', '_')
        content_disposition = (
            f'attachment; filename="{ascii_fallback_filename}"; '
            f"filename*=UTF-8''{encoded_filename}"
        )

        update_action_log(download_id, f"Determined filename: '{original_filename}', Fallback: '{ascii_fallback_filename}', Media type: '{media_type}'")
        update_action_log(download_id, f"Content-Disposition header: {content_disposition}")

        headers = {
            'Content-Disposition': content_disposition
        }

        update_action_log(download_id, f"Starting video stream for '{original_filename}' (as WebM)...")

        # Pass the quality preference (e.g., "720" or None) to stream_video_content
        return StreamingResponse(
<<<<<<< HEAD
            stream_video_content(request, url, quality),
=======
            stream_video_content(request, url, quality, COOKIE_FILE, download_id),
>>>>>>> 45986263
            media_type=media_type, # Should be "video/webm"
            headers=headers,
        )

    except HTTPException: # Re-raise HTTPExceptions directly
        raise
    except Exception as e:
        logger.exception(f"Unexpected error processing download for {url}: {e}")
        raise HTTPException(status_code=500, detail=f"An internal server error occurred: {str(e)}")

@app.get("/log/{download_id}", response_class=JSONResponse)
async def get_log_entry(
    download_id: str = FastAPIPath(..., title="The ID of the download to get logs for")
):
    """
    Retrieves the last logged action for a specific download ID.
    """
    logger.info(f"Log query received for ID: {download_id}")
    action = download_actions_log.get(download_id)
    if action is None:
        logger.warning(f"No log found for ID: {download_id}")
        raise HTTPException(status_code=404, detail="Log not found for this ID.")
    
    return {"download_id": download_id, "last_action": action}



# --- Optional: Run directly with Uvicorn ---
if __name__ == "__main__":
    import uvicorn
    logger.info("Starting Uvicorn server...")
    # Use reload=True for development, remove for production
    uvicorn.run("main:app", host="0.0.0.0", port=8000, reload=True)<|MERGE_RESOLUTION|>--- conflicted
+++ resolved
@@ -270,11 +270,7 @@
 
         # Pass the quality preference (e.g., "720" or None) to stream_video_content
         return StreamingResponse(
-<<<<<<< HEAD
-            stream_video_content(request, url, quality),
-=======
             stream_video_content(request, url, quality, COOKIE_FILE, download_id),
->>>>>>> 45986263
             media_type=media_type, # Should be "video/webm"
             headers=headers,
         )
